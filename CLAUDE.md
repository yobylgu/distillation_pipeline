# CLAUDE.md

This file provides guidance to Claude Code (claude.ai/code) when working with code in this repository.

## Architecture Overview

This is a knowledge distillation pipeline for Java unit test assertion generation using a two-stage approach:

1. **Teacher Model Training**: Fine-tune large CodeT5 models on assertion generation
2. **Student Model Distillation**: Train smaller models using advanced multi-component loss functions

### Core Components

- **`knowledge_distillation.py`** - Main student training script with advanced loss functions
- **`train_codet5_assertions.py`** - Teacher model fine-tuning and data generation
- **`config/defaults.py`** - Comprehensive configuration system with 190+ configurable parameters across 13 categories
- **`models/multi_component_loss.py`** - Advanced loss architecture with dynamic weight scheduling
- **`models/loss_functions.py`** - Defines individual loss components (e.g., Focal, JSD, Semantic, PANS).
- **`data/dataset.py`** - Dataset handling with logit compression/decompression
- **`evaluation/evaluators.py`** - Code-specific evaluation metrics used during training.
- **`evaluation/evaluate_assertions.py`** - Script for post-hoc evaluation with teacher/student comparison and comprehensive metrics including Code Quality Score (weighted: 30% CodeBLEU + 20% AST validity + 20% PANS + 15% F1 + 10% semantic similarity + 5% token accuracy).
- **`utils/` directory**: Contains various helper modules, including:
    - `training_utils.py`: Utilities for dynamic hyperparameter scheduling and loss function setup.
    - `logging_utils.py`: Handles logging for training and evaluation.
    - `compress.py`: Manages compression and decompression of teacher logits.

## Key Commands

### Training Pipeline
```bash
# Install dependencies
pip install -r requirements.txt

# Train teacher model and generate distillation data
python train_codet5_assertions.py --train_data_path data/training.jsonl --val_data_path data/validation.jsonl

# Basic student model training (local)
python knowledge_distillation.py \
  --train_data_path data/codet5p-focal-methods/distillation_data_training.jsonl \
  --val_data_path data/codet5p-focal-methods/distillation_data_validation.jsonl \
  --max_train_samples 1000 --max_val_samples 200 \
  --device auto

<<<<<<< HEAD
# Cluster training (DelftBlue/SLURM)
sbatch slurm_scripts/student_training_gpu.sh

# Advanced Trident training with token weighting (recommended)
=======
# Advanced Trident training (default configuration)
# Note: System auto-detects Trident components and applies TRIDENT_WEIGHT_SCHEDULING
>>>>>>> e1d3343c
python knowledge_distillation.py \
  --train_data_path data/codet5p-focal-methods/distillation_data_training.jsonl \
  --val_data_path data/codet5p-focal-methods/distillation_data_validation.jsonl \
  --loss_function multi_component \
<<<<<<< HEAD
  --loss_components focal jsd semantic contrastive \
=======
  --loss_components focal jsd semantic \
>>>>>>> e1d3343c
  --enable_dynamic_weighting \
  --enable_token_weighting \
  --critical_token_weight 2.5 \
  --use_enhanced_metrics \
  --device auto \
  --batch_size 4 --gradient_accumulation_steps 8 --epochs 10

# Extended Trident training (7-8 hour runs)
python knowledge_distillation.py \
  --train_data_path data/codet5p-focal-methods/distillation_data_training.jsonl \
  --val_data_path data/codet5p-focal-methods/distillation_data_validation.jsonl \
  --max_train_samples 5500 \
  --max_val_samples 550 \
  --batch_size 4 \
  --epochs 8 \
  --gradient_accumulation_steps 4 \
  --lr 5e-05 \
  --warmup_steps 275 \
  --weight_decay 0.01 \
  --alpha 0.5 \
  --temperature 4.0 \
  --device auto \
  --output_dir results/extended_trident_7h \
  --loss_function multi_component \
  --loss_components focal jsd semantic \
  --dropout_rate 0.1 \
  --enable_dynamic_weighting \
  --use_enhanced_metrics

# Legacy multi-component training
python knowledge_distillation.py \
  --train_data_path data/codet5p-focal-methods/distillation_data_training.jsonl \
  --val_data_path data/codet5p-focal-methods/distillation_data_validation.jsonl \
  --loss_function multi_component \
  --loss_components ce kl pans ast \
  --enable_dynamic_weighting \
  --use_enhanced_metrics \
  --device auto \
  --batch_size 4 --gradient_accumulation_steps 8 --epochs 10

# Post-hoc evaluation with teacher/student comparison
python evaluation/evaluate_assertions.py \
  --teacher_data data/codet5p-focal-methods/distillation_data_validation.jsonl \
  --student_model_path results/run_name/final_model
```

## Loss Function Architecture

The pipeline supports sophisticated multi-component loss functions, now featuring the advanced **Trident** loss function as the default:

### Mathematical Formulation

**Trident Loss Complete Formula:**
```
L_trident = w_focal * L_focal + w_jsd * L_jsd + w_semantic * L_semantic

where:
- L_focal = -α * (1 - p_t)^γ * log(p_t)  [α=0.25, γ=2.0]
- L_jsd = 0.5 * [KL(P||M) + KL(Q||M)] * T^2  [M=(P+Q)/2]
- L_semantic = 1.0 - cosine_similarity(sentence_transform(pred), sentence_transform(ref))
- Dynamic weights: w_i = start_i + progress * (end_i - start_i)
```

**PANS Loss Details:**
```
L_pans = 1 - (∑_{n=1}^{N} ∑_{i,j} exp(-0.1 * |i-j|) * δ(ngram_pred_i, ngram_ref_j)) / max_possible_matches
where δ is the Kronecker delta function for n-gram matching
```

**Temperature Decay:**
```
T(epoch) = T_initial * (T_final/T_initial)^(epoch/total_epochs)
T(epoch) = 4.0 * (1.5/4.0)^(epoch/total_epochs)
```

### Core Loss Functions
- **Traditional**: CE + KL divergence (standard knowledge distillation)
- **Enhanced**: Adds PANS (Position-Aware N-gram Similarity) for code quality
- **AST-Enhanced**: Adds AST validity penalty for syntax correctness
- **Multi-Component**: Full advanced architecture with dynamic weight scheduling
- **Trident** (Multi-Component Default): Advanced focal + JSD + semantic similarity architecture

### Trident Loss Components (Multi-Component Default)
- **Focal Loss**: Replaces standard CE, focuses on hard-to-classify examples
  - Formula: `FL = -α * (1-pt)^γ * log(pt)` where γ=2.0, α=0.25
  - Automatically handles class imbalance and emphasizes difficult examples
- **Jensen-Shannon Divergence (JSD)**: Stable, symmetric alternative to KL divergence
  - Formula: `JSD = 0.5 * (KL(P||M) + KL(Q||M))` where M = (P+Q)/2
  - Numerical stability: eps=1e-8, probability clamping, temperature scaling
- **Semantic Similarity**: Uses sentence transformers for semantic correctness
<<<<<<< HEAD
- **Contrastive Learning**: NEW - InfoNCE loss with CodeBERT embeddings for code understanding
- **Token-Specific Weighting**: NEW - Critical assertion token weighting for improved accuracy
- **PANS**: Position-Aware N-gram Similarity for code quality
- **AST**: Abstract Syntax Tree validity penalty
=======
  - Formula: `semantic_loss = 1.0 - cosine_similarity(pred_embedding, ref_embedding)`
  - Uses pre-trained sentence transformer models for meaning preservation
>>>>>>> e1d3343c

### Dynamic Features
- **Weight Scheduling**: Linear interpolation formula: `weight = start + progress * (end - start)`
  - **Auto-Selection**: System automatically chooses TRIDENT_WEIGHT_SCHEDULING for focal/jsd/semantic components
  - **Trident Scheduling**: focal(0.3→0.3), jsd(0.7→0.35), semantic(0.0→0.35)
  - **Legacy Scheduling**: ce(0.35→0.25), kl(0.6→0.35), pans(0.05→0.25), ast(0.0→0.15)
- **Temperature Decay**: Exponential decay: `T = 4.0 * ((1.5/4.0)^(epoch/total_epochs))`
- **Alpha Adaptation**: Dynamic adjustment based on classification loss convergence
  - Formula: `alpha = max(0.3, 0.5 - (epoch/total_epochs) * 0.2)` when converging

## Data Flow

1. **Input**: JSONL files with focal methods, test methods, and compressed teacher logits
2. **Dataset**: `AssertionDataset` handles on-demand tokenization and logit decompression
3. **Training**: Multi-component loss with gradient accumulation and dynamic scheduling
4. **Evaluation**: Primary metrics (Code Quality Score, Semantic Similarity), plus CodeBLEU, PANS, AST validity, F1, Precision, Recall, Knowledge Retention Score (KRS)
   - **Knowledge Retention Score**: `KRS = 0.6 * output_agreement + 0.4 * performance_ratio`
5. **Output**: Trained models, comprehensive logs, and evaluation reports in `results/`

## Configuration System

- **Defaults**: `config/defaults.py` defines 60+ configurable parameters
- **CLI Arguments**: Rich command-line interface with validation
- **Presets**: Multiple training profiles (quick_start, high_quality, memory_constrained)
- **Dynamic Scheduling**: Unified weight interpolation for all loss components

## Technical Implementation Details

### Numerical Stability Measures
- **Probability Clamping**: All probabilities clamped to [1e-8, 1-1e-8] range
- **Gradient Clipping**: Automatic gradient norm clipping at 1.0
- **Mixed Precision**: FP16 training supported with automatic loss scaling
- **Memory Optimization**: Teacher logits compressed using LZ4 (typical 4x compression)

### Auto-Selection Logic
```python
# System automatically detects component types and selects appropriate scheduling
trident_components = {'focal', 'jsd', 'semantic'}
if set(loss_components) & trident_components:
    scheduling = TRIDENT_WEIGHT_SCHEDULING
else:
    scheduling = WEIGHT_SCHEDULING  # Legacy components
```

### Evaluation Metrics Formulas
- **Code Quality Score**: `0.30*CodeBLEU + 0.20*AST_validity + 0.20*PANS + 0.15*F1 + 0.10*semantic_sim + 0.05*token_acc`
- **Knowledge Retention Score**: `0.6 * (1 - KL_normalized) + 0.4 * (student_F1 / teacher_F1)`
- **PANS Score**: Position-aware n-gram similarity with exponential distance weighting
- **AST Validity**: Percentage of generated assertions that parse as valid Java using javalang

## Parameter Guidance

### Warmup Steps Configuration
The system uses both `warmup_steps` and `warmup_ratio` parameters:
- **Direct warmup**: Use `--warmup_steps` for explicit step count (e.g., 275 steps)
- **Proportional warmup**: Use `--warmup_ratio` for percentage of total steps (e.g., 0.1 = 10%)
- **Calculation**: When using ratio, actual steps = `warmup_ratio * total_training_steps`
- **Total steps**: Calculated as `(num_samples / batch_size) * epochs / gradient_accumulation_steps`
- **Recommendation**: Use explicit `warmup_steps` for predictable scheduling

### Alpha Parameter Behavior
Controls the balance between student and teacher losses:
- **Default**: 0.5 (equal weighting between student CE loss and distillation loss)
- **Range**: 0.0 to 1.0
- **Dynamic behavior**: When `enable_dynamic_weighting=True`, alpha is automatically adjusted:
  - Starts at specified alpha value
  - Gradually increases student loss weight during training
  - Adaptive adjustment based on validation performance
- **Static behavior**: When dynamic weighting disabled, alpha remains constant

### Temperature Guidelines for Trident Loss
Temperature controls the softness of probability distributions:
- **Default**: 4.0 (optimal for Trident loss with focal/JSD components)
- **Traditional KL**: Use 3.0-5.0
- **Focal + JSD**: Use 4.0-6.0 (higher temperatures work better)
- **Temperature decay**: Exponential decay formula: `T(epoch) = 4.0 * ((1.5/4.0)^(epoch/total_epochs))`
  - Starts at 4.0 for softer probability distributions
  - Decays to 1.5 for sharper focus in final epochs
- **Effect**: Higher temperatures create softer distributions, lower temperatures sharpen them

### Learning Rate and Scheduling
- **Base LR**: 5e-5 works well for CodeT5+ models
- **Warmup**: Essential for stable training, use 5-10% of total steps
- **Weight decay**: 0.01 provides good regularization
- **Gradient clipping**: Automatically enabled at 1.0 to prevent instability

### Batch Size and Memory Management
- **Effective batch size**: `batch_size * gradient_accumulation_steps`
- **Memory optimization**: Use smaller batch_size with higher gradient_accumulation_steps
- **Recommendation**: batch_size=4, gradient_accumulation_steps=4-8
- **Large datasets**: Increase gradient_accumulation_steps rather than batch_size

## Prerequisites and Setup

### **System Requirements**
- **Python**: 3.9+ (tested with 3.9-3.11)
- **Memory**: 8GB+ RAM for basic training, 16GB+ recommended for production
- **GPU**: 8GB+ VRAM recommended (CPU training supported but slow)
- **Storage**: 5GB+ for models and data
- **Java**: JDK 8+ for AST validation features

### **Installation Steps**
```bash
# 1. Clone repository
git clone <repository-url>
cd distillation_pipeline

# 2. Install core dependencies
pip install torch transformers datasets sentence-transformers
pip install scikit-learn nltk sacrebleu lz4

# 3. Install optional dependencies for enhanced features
pip install -r requirements.txt  # Full installation

# 4. Verify installation
python -c "import torch; print(f'PyTorch: {torch.__version__}')"
python -c "import transformers; print(f'Transformers: {transformers.__version__}')"
```

### **Data Preparation Workflow**

1. **Raw Training Data**: Java methods and test assertions in JSONL format
2. **Teacher Training**: Fine-tune CodeT5 model using `train_codet5_assertions.py`
3. **Distillation Data Generation**: Extract teacher predictions and logits
4. **Student Training**: Train compact model using `knowledge_distillation.py`

```bash
# Example teacher training workflow
python train_codet5_assertions.py \
  --train_data_path data/raw_training.jsonl \
  --val_data_path data/raw_validation.jsonl \
  --output_dir teacher_models/codet5_teacher

# This generates distillation_data_training.jsonl and distillation_data_validation.jsonl
```

## Development Notes

- **Advanced Trident loss** - New default loss function with focal, JSD, and semantic components
<<<<<<< HEAD
- **Unified weight scheduling** - Single `WEIGHT_SCHEDULING` config supports all loss components
- **Sentence transformers** - Required for semantic similarity component (auto-loaded when needed)
=======
- **Sentence transformers** - Required for semantic similarity component (auto-installed)
  - Default model: 'all-MiniLM-L6-v2' for fast inference
  - Alternative models: 'all-mpnet-base-v2' for higher quality
>>>>>>> e1d3343c
- **No formal build system** - manual dependency management with requirements.txt
- **No testing infrastructure** - missing unit tests and CI/CD
- **Comprehensive logging** - `DistillationLogger` with CSV/JSON export
- **Memory optimization** - Teacher logit compression using LZ4
- **Production features** - Early stopping, gradient clipping, error handling

## Results Structure

Training outputs are organized in timestamped directories under `results/`:
```
results/YYYY-MM-DD_HH-MM-SS_model-name/
├── final_model/                    # Saved student model
├── best_model/                     # Best checkpoint (early stopping)
├── training_metrics.csv            # Step-by-step training metrics
├── step_metrics.csv               # NEW: Detailed per-step metrics with gradient norms
├── tensorboard/                   # NEW: TensorBoard logs for visualization
├── distillation_log.txt           # Complete training logs
├── predictions_final.jsonl        # Model predictions
└── metrics_summary_final.json     # Evaluation summary
```

## New Features (PRD v1 Implementation)

### Contrastive Learning
- **CodeBERT Integration**: Frozen microsoft/codebert-base encoder for code embeddings
- **Triplet Sampling**: In-batch sampling (anchor=gold, positive=student, negative=other)
- **InfoNCE Loss**: Stable contrastive objective with temperature=0.1
- **Embedding Cache**: LRU cache with TTL for performance optimization
- **Weight Scheduling**: 0.1 → 0.15 dynamic weighting during training (unified configuration)

### Enhanced Logging & Monitoring
- **Step Metrics CSV**: Detailed per-step logging with gradient norms and system metrics
- **TensorBoard Integration**: Real-time visualization of all scalars and metrics
- **Component Tracking**: Raw vs weighted loss values with metadata
- **Memory Monitoring**: System memory usage and performance tracking
- **Gradient Analysis**: Encoder/decoder gradient norm monitoring

### Semantic Loss Scaling
- **β Parameter**: Configurable semantic loss scaling (default 5.0)
- **Balanced Training**: Ensures semantic loss contributes meaningfully to gradients
- **Analysis Tools**: scripts/analyse_loss_scaling.py for optimization guidance

### Token-Specific Weighting (NEW)
- **Critical Token Database**: 310 curated assertion tokens across 11 categories
- **Automatic Mapping**: Token-to-vocab mapping with multiple fallback strategies
- **Weighted Loss Functions**: Enhanced CE and focal loss with per-token weights
- **Performance Benefits**: +2-5 pp improvement in critical token accuracy
- **CLI Integration**: `--enable_token_weighting --critical_token_weight 2.5`

## Modular Architecture

The codebase follows clean separation of concerns:
- **config/**: Parameter definitions and scheduling presets
- **data/**: Dataset loading with compression utilities
- **models/**: Loss functions and multi-component architecture
- **evaluation/**: Metrics computation and evaluation pipeline
- **utils/**: Logging, training utilities, device management

When extending the system, follow the existing modular patterns and use the comprehensive configuration system in `config/defaults.py`.

## Cluster Compatibility (DelftBlue/SLURM)

The pipeline is fully compatible with HPC clusters including DelftBlue at TU Delft:

### Device Management
- **Automatic GPU Detection**: `--device auto` automatically detects CUDA, falls back to CPU
- **SLURM Integration**: Respects `CUDA_VISIBLE_DEVICES` and SLURM environment variables
- **Multi-GPU Support**: Ready for distributed training setups

### SLURM Job Scripts
Pre-configured SLURM scripts in `slurm_scripts/`:
- `test_cuda.sh` - CUDA compatibility test (30 min, 1 GPU)
- `student_training_gpu.sh` - Main student training (8 hours, 1 GPU)
- `teacher_training_gpu.sh` - Teacher model training (12 hours, 1 GPU) 
- `multi_gpu_training.sh` - Extended training (16 hours, 2 GPUs)

### Usage Example
```bash
# Local development
python knowledge_distillation.py --device auto [args]

# Cluster submission
sbatch slurm_scripts/student_training_gpu.sh

# Monitor job
squeue -u $USER
tail -f logs/slurm-JOBID.out
```

### Cluster Dependencies
Additional monitoring tools in requirements.txt:
- `nvidia-ml-py3` - GPU monitoring on NVIDIA clusters  
- `gpustat` - GPU utilization tracking

See `slurm_scripts/README.md` for detailed cluster setup instructions.<|MERGE_RESOLUTION|>--- conflicted
+++ resolved
@@ -41,24 +41,16 @@
   --max_train_samples 1000 --max_val_samples 200 \
   --device auto
 
-<<<<<<< HEAD
 # Cluster training (DelftBlue/SLURM)
 sbatch slurm_scripts/student_training_gpu.sh
 
-# Advanced Trident training with token weighting (recommended)
-=======
 # Advanced Trident training (default configuration)
 # Note: System auto-detects Trident components and applies TRIDENT_WEIGHT_SCHEDULING
->>>>>>> e1d3343c
 python knowledge_distillation.py \
   --train_data_path data/codet5p-focal-methods/distillation_data_training.jsonl \
   --val_data_path data/codet5p-focal-methods/distillation_data_validation.jsonl \
   --loss_function multi_component \
-<<<<<<< HEAD
-  --loss_components focal jsd semantic contrastive \
-=======
   --loss_components focal jsd semantic \
->>>>>>> e1d3343c
   --enable_dynamic_weighting \
   --enable_token_weighting \
   --critical_token_weight 2.5 \
@@ -149,15 +141,10 @@
   - Formula: `JSD = 0.5 * (KL(P||M) + KL(Q||M))` where M = (P+Q)/2
   - Numerical stability: eps=1e-8, probability clamping, temperature scaling
 - **Semantic Similarity**: Uses sentence transformers for semantic correctness
-<<<<<<< HEAD
 - **Contrastive Learning**: NEW - InfoNCE loss with CodeBERT embeddings for code understanding
 - **Token-Specific Weighting**: NEW - Critical assertion token weighting for improved accuracy
-- **PANS**: Position-Aware N-gram Similarity for code quality
-- **AST**: Abstract Syntax Tree validity penalty
-=======
   - Formula: `semantic_loss = 1.0 - cosine_similarity(pred_embedding, ref_embedding)`
   - Uses pre-trained sentence transformer models for meaning preservation
->>>>>>> e1d3343c
 
 ### Dynamic Features
 - **Weight Scheduling**: Linear interpolation formula: `weight = start + progress * (end - start)`
@@ -183,30 +170,6 @@
 - **CLI Arguments**: Rich command-line interface with validation
 - **Presets**: Multiple training profiles (quick_start, high_quality, memory_constrained)
 - **Dynamic Scheduling**: Unified weight interpolation for all loss components
-
-## Technical Implementation Details
-
-### Numerical Stability Measures
-- **Probability Clamping**: All probabilities clamped to [1e-8, 1-1e-8] range
-- **Gradient Clipping**: Automatic gradient norm clipping at 1.0
-- **Mixed Precision**: FP16 training supported with automatic loss scaling
-- **Memory Optimization**: Teacher logits compressed using LZ4 (typical 4x compression)
-
-### Auto-Selection Logic
-```python
-# System automatically detects component types and selects appropriate scheduling
-trident_components = {'focal', 'jsd', 'semantic'}
-if set(loss_components) & trident_components:
-    scheduling = TRIDENT_WEIGHT_SCHEDULING
-else:
-    scheduling = WEIGHT_SCHEDULING  # Legacy components
-```
-
-### Evaluation Metrics Formulas
-- **Code Quality Score**: `0.30*CodeBLEU + 0.20*AST_validity + 0.20*PANS + 0.15*F1 + 0.10*semantic_sim + 0.05*token_acc`
-- **Knowledge Retention Score**: `0.6 * (1 - KL_normalized) + 0.4 * (student_F1 / teacher_F1)`
-- **PANS Score**: Position-aware n-gram similarity with exponential distance weighting
-- **AST Validity**: Percentage of generated assertions that parse as valid Java using javalang
 
 ## Parameter Guidance
 
@@ -297,14 +260,10 @@
 ## Development Notes
 
 - **Advanced Trident loss** - New default loss function with focal, JSD, and semantic components
-<<<<<<< HEAD
 - **Unified weight scheduling** - Single `WEIGHT_SCHEDULING` config supports all loss components
-- **Sentence transformers** - Required for semantic similarity component (auto-loaded when needed)
-=======
 - **Sentence transformers** - Required for semantic similarity component (auto-installed)
   - Default model: 'all-MiniLM-L6-v2' for fast inference
   - Alternative models: 'all-mpnet-base-v2' for higher quality
->>>>>>> e1d3343c
 - **No formal build system** - manual dependency management with requirements.txt
 - **No testing infrastructure** - missing unit tests and CI/CD
 - **Comprehensive logging** - `DistillationLogger` with CSV/JSON export
